--- conflicted
+++ resolved
@@ -1,8 +1,5 @@
-<<<<<<< HEAD
 export type UserId = string;  // sourced from cognito
-=======
-export type UserId = string; // from cognito
->>>>>>> 7a3c2432
+
 export type GroupId = string; // UUID v4, generated at creation time
 export type TeamId = number;
 
@@ -16,7 +13,6 @@
   members: UserId[]; // simple list of the members in the team
 };
 
-<<<<<<< HEAD
 export interface TeamSubtable {
   groupId: GroupId;            // dynamodb hash key (primary index)
   subTable: "teams";           // dynamodb sort key (secondary index)
@@ -43,25 +39,7 @@
   prompt: string;             // the prompt that the group owner sets for new members to join the group
   memberCount: number;        // the target number of members per-team in the group
   teamCount: number;          // the target number of teams to generate in the group
-=======
-export type TeamSubtable = {
-  groupId: GroupId; // dynamodb hash key (primary index)
-  subTable: "teams" | ""; // dynamodb sort key (secondary index)
-  generatedAt: Date; // the date and time the teams were last generated
-  teams: Team[]; // list of the teams in the group (team numbers derived from index in array)
-};
 
-export type GroupInfoSubtable = {
-  groupId: GroupId; // dynamodb hash key (primary index)
-  subTable: "info" | ""; // dynamodb sort key (secondary index)
-  displayName: string; // optionally-settable name of the group
-  owner: UserId; // the user id of the group owner, who can make changes and manage the group
-  locked: boolean; // whether new people can join a group.
-  prompt: string; // the prompt that the group owner sets for new members to join the group
-  memberCount: number; // the number of members in the group
-  teamCount: number; // the number of teams in the group
-  createdAt: Date; // the date and time the group was created
->>>>>>> 7a3c2432
 };
 
 // properties that are immutable for GroupInfoSubtable entries after they are created
@@ -79,15 +57,8 @@
   promptAnswer: string; // link to an s3 object where the user's prompt answer is stored
 };
 
-<<<<<<< HEAD
 export interface GroupMembersSubtable {
   groupId: GroupId;                 // dynamodb hash key (primary index)
-  subTable: "members";      // dynamodb sort key (secondary index)
+  subTable: "members";              // dynamodb sort key (secondary index)
   members: Record<UserId, Member>;  // json object of the members in the group
-=======
-export type GroupMembersSubtable = {
-  groupId: GroupId; // dynamodb hash key (primary index)
-  subTable: "members" | ""; // dynamodb sort key (secondary index)
-  members: Record<UserId, Member>; // json object of the members in the group
->>>>>>> 7a3c2432
 };