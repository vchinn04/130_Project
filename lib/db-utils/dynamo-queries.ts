--- conflicted
+++ resolved
@@ -1,9 +1,6 @@
 "use server";
-<<<<<<< HEAD
-=======
 
 import { UserId, GroupId } from "@/types/globals";
->>>>>>> d890e6c0
 import { DynamoDB } from "aws-sdk";
 import { v4 as uuidv4 } from "uuid";
 import { Resource } from "sst";
@@ -46,14 +43,6 @@
     createdAt: new Date(),
   };
 
-<<<<<<< HEAD
-  await dynamoDB
-    .put({
-      TableName: TABLE_NAME,
-      Item: item,
-    })
-    .promise();
-=======
   const membersTable: GroupMembersSubtable = {
     groupId,
     subTable: "members",
@@ -72,7 +61,8 @@
     teams: [],
   };
 
-  await dynamoDB.transactWrite({
+  await dynamoDB
+    .transactWrite({
       TransactItems: [
         {
           Put: {
@@ -93,7 +83,8 @@
           },
         },
       ],
-  }).promise();
+    })
+    .promise();
 
   return {
     info: groupInfo,
@@ -109,26 +100,31 @@
  * @throws any errors that occur during the database operation.
  */
 export async function getGroup(groupId: GroupId): Promise<GroupItemMap | null> {
-  const result = await dynamoDB.batchGet({
-    RequestItems: {
-      [TABLE_NAME]: {
-        Keys: [
-          { groupId, subTable: "info" },
-          { groupId, subTable: "members" },
-          { groupId, subTable: "teams" }
-        ]
-      }
-    }
-  }).promise();
->>>>>>> d890e6c0
+  const result = await dynamoDB
+    .batchGet({
+      RequestItems: {
+        [TABLE_NAME]: {
+          Keys: [
+            { groupId, subTable: "info" },
+            { groupId, subTable: "members" },
+            { groupId, subTable: "teams" },
+          ],
+        },
+      },
+    })
+    .promise();
 
   const items = result.Responses?.[TABLE_NAME];
   if (!items || items.length !== 3) return null;
 
   // Find each subtable in the results
-  const info = items.find(item => item.subTable === "info") as GroupInfoSubtable;
-  const members = items.find(item => item.subTable === "members") as GroupMembersSubtable;
-  const teams = items.find(item => item.subTable === "teams") as TeamSubtable;
+  const info = items.find(
+    (item) => item.subTable === "info"
+  ) as GroupInfoSubtable;
+  const members = items.find(
+    (item) => item.subTable === "members"
+  ) as GroupMembersSubtable;
+  const teams = items.find((item) => item.subTable === "teams") as TeamSubtable;
 
   if (!info || !members || !teams) return null;
 
@@ -219,34 +215,6 @@
 }
 
 /**
-<<<<<<< HEAD
-  Initializes a new GroupMembersSubtable entry for a given group in the database.
-  @param groupId - The ID of the group to initialize the members for.
-  @returns the GroupMembersSubtable entry that was initialized in the database.
-  @throws any errors that occur during the database operation.
-*/
-export async function initializeGroupMembers(
-  groupId: GroupId
-): Promise<GroupMembersSubtable> {
-  const item: GroupMembersSubtable = {
-    groupId: groupId,
-    subTable: "members",
-    members: {},
-  };
-
-  await dynamoDB
-    .put({
-      TableName: TABLE_NAME,
-      Item: item,
-    })
-    .promise();
-
-  return item;
-}
-
-/**
-=======
->>>>>>> d890e6c0
   Adds a new member to the set of members in a given group in the database.
   @param groupId - The ID of the group to add the member to.
   @param userId - The ID of the user to add to the group.
@@ -377,12 +345,11 @@
   userId: UserId,
   s3Url: string
 ) {
-<<<<<<< HEAD
-  await dynamoDB
-    .update({
-      TableName: TABLE_NAME,
-      Key: {
-        groupId,
+  await dynamoDB
+    .update({
+      TableName: TABLE_NAME,
+      Key: {
+        groupId: groupId,
         subTable: "members",
       },
       UpdateExpression: "SET #members.#userId.#promptAnswer = :url",
@@ -396,24 +363,6 @@
       },
     })
     .promise();
-=======
-  await dynamoDB.update({
-    TableName: TABLE_NAME,
-    Key: {
-      groupId: groupId,
-      subTable: "members",
-    },
-    UpdateExpression: "SET #members.#userId.#promptAnswer = :url",
-    ExpressionAttributeNames: {
-      "#members": "members",
-      "#userId": userId,
-      "#promptAnswer": "promptAnswer"
-    },
-    ExpressionAttributeValues: {
-      ":url": s3Url
-    },
-  }).promise();
->>>>>>> d890e6c0
 }
 
 /**
@@ -498,7 +447,6 @@
     .promise();
 }
 
-
 // ------------------------------ don't use these ------------------------------
 
 /**
