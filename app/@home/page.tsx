--- conflicted
+++ resolved
@@ -8,10 +8,6 @@
 
 import { QueryClient, QueryClientProvider } from "@tanstack/react-query";
 import { ReactQueryDevtools } from "@tanstack/react-query-devtools";
-
-import { useUser } from '@clerk/nextjs';
-import { useQuery } from "@tanstack/react-query";
-
 
 const queryClient = new QueryClient({
   defaultOptions: {
@@ -54,11 +50,7 @@
       generatedAt: new Date(),
       teams: [
         {
-<<<<<<< HEAD
           teamUniqueId: "teamid2",
-=======
-          teamUniqueId: 1,
->>>>>>> d890e6c0
           members: ["member1"],
         },
         // groupid1_teamid1: {
@@ -100,11 +92,7 @@
       generatedAt: new Date(),
       teams: [
         {
-<<<<<<< HEAD
           teamUniqueId: "teamid1",
-=======
-          teamUniqueId: 4,
->>>>>>> d890e6c0
           members: ["userid1"],
         },
         // groupid1_teamid1: {
@@ -117,16 +105,13 @@
 };
 
 export default async function Home() {
-
- 
-  
   return (
     <QueryClientProvider client={queryClient}>
       <div className="flex h-screen bg-gray-200">
         <SidebarProvider>
           {/* Left Sidebar - Channel List */}
           {/* <div className="w-64 bg-gray-900 text-gray-100 flex flex-col"> */}
-          <CollectiveSidebar/>
+          <CollectiveSidebar groups={groups} />
           {/* </div> */}
           {/* Hi Victor */}
           {/* Main Content */}
