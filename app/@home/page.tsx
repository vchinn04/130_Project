"use client";

import React from "react";
import { GroupId } from "@/types/globals";
import { GroupItemMap } from "@/lib/db-utils/schemas";
import CollectiveSidebar from "./components/home-page";
import { SidebarProvider } from "@/components/ui/sidebar";

import { QueryClient, QueryClientProvider } from "@tanstack/react-query";
import { ReactQueryDevtools } from "@tanstack/react-query-devtools";

const queryClient = new QueryClient({
  defaultOptions: {
    queries: {
      refetchOnWindowFocus: false,
    },
  },
});

const groups: Record<GroupId, GroupItemMap> = {
  groupid1: {
    info: {
      groupId: "groupid1",
      owner: "userid1",
      displayName: "CoolGroup",
      prompt: "What you like to do?",
      subTable: "info",
      locked: true,
      memberCount: 2,
      teamCount: 1,
      createdAt: new Date(),
    },
    members: {
      groupId: "groupid1",
      subTable: "members",
      members: {
        userid1: {
          promptAnswer: "Stuff",
          ready: true,
        },
        member1: {
          promptAnswer: "Cool Stuff",
          ready: true,
        },
      },
    },
    teams: {
      groupId: "groupid1",
      subTable: "teams",
      generatedAt: new Date(),
      teams: [
        {
<<<<<<< HEAD
          teamUniqueId: "1",
=======
          teamUniqueId: "teamid2",
>>>>>>> 53825252
          members: ["member1"],
        },
        // groupid1_teamid1: {
        //   locked: false,
        //   members: ["member1"],
        // },
      ],
    },
  },
  groupid2: {
    info: {
      groupId: "groupid2",
      owner: "userid2",
      displayName: "CoolGroup",
      prompt: "What you like to do?",
      subTable: "info",
      locked: true,
      memberCount: 2,
      teamCount: 1,
      createdAt: new Date(),
    },
    members: {
      groupId: "groupid1",
      subTable: "members",
      members: {
        userid1: {
          promptAnswer: "Stuff",
          ready: true,
        },
        userid2: {
          promptAnswer: "Cool Stuff",
          ready: true,
        },
      },
    },
    teams: {
      groupId: "groupid1",
      subTable: "teams",
      generatedAt: new Date(),
      teams: [
        {
<<<<<<< HEAD
          teamUniqueId: "4",
=======
          teamUniqueId: "teamid1",
>>>>>>> 53825252
          members: ["userid1"],
        },
        // groupid1_teamid1: {
        //   locked: false,
        //   members: ["member1"],
        // },
      ],
    },
  },
};

export default async function Home() {
<<<<<<< HEAD



=======
>>>>>>> 53825252
  return (
    <QueryClientProvider client={queryClient}>
      <div className="flex h-screen bg-gray-200">
        <SidebarProvider>
          {/* Left Sidebar - Channel List */}
          {/* <div className="w-64 bg-gray-900 text-gray-100 flex flex-col"> */}
          <CollectiveSidebar />
          {/* </div> */}
          {/* Hi Victor */}
          {/* Main Content */}
        </SidebarProvider>
      </div>
      <ReactQueryDevtools initialIsOpen={false} />
    </QueryClientProvider>
  );
}<|MERGE_RESOLUTION|>--- conflicted
+++ resolved
@@ -50,11 +50,7 @@
       generatedAt: new Date(),
       teams: [
         {
-<<<<<<< HEAD
-          teamUniqueId: "1",
-=======
           teamUniqueId: "teamid2",
->>>>>>> 53825252
           members: ["member1"],
         },
         // groupid1_teamid1: {
@@ -96,11 +92,7 @@
       generatedAt: new Date(),
       teams: [
         {
-<<<<<<< HEAD
-          teamUniqueId: "4",
-=======
           teamUniqueId: "teamid1",
->>>>>>> 53825252
           members: ["userid1"],
         },
         // groupid1_teamid1: {
@@ -113,12 +105,6 @@
 };
 
 export default async function Home() {
-<<<<<<< HEAD
-
-
-
-=======
->>>>>>> 53825252
   return (
     <QueryClientProvider client={queryClient}>
       <div className="flex h-screen bg-gray-200">
