"use client";
import React, { useState } from "react";
import {
  Dialog,
  DialogTrigger,
  DialogContent,
  DialogHeader,
  DialogTitle,
  DialogDescription,
  DialogClose,
} from "@/components/ui/dialog";
import { Input } from "@/components/ui/input";
import { Button } from "@/components/ui/button";
// import { GroupInfoSubtable, GroupMembersSubtable, TeamSubtable } from "@/types";
import { useUser } from "@clerk/nextjs";

export default function CreateGroupButton({
  onCreateGroup,
}: {
  onCreateGroup: any;
}) {
  const defaultPrompts = {
    animal: "What is your fav animal",
    color: "What is your fav color",
  };
  const [groupName, setGroupName] = useState("");
  const [groupDescription, setGroupDescription] = useState("");
  const [prompt, setPrompt] = useState(defaultPrompts.animal);
  const [customPrompt, setCustomPrompt] = useState(false);
  const [promptText, setPromptText] = useState("");
  const [error, setError] = useState("");
  const [groupId, setGroupId] = useState("");
  const { isSignedIn, user, isLoaded } = useUser();

  const handlePromptOptionChange = (
    e: React.ChangeEvent<HTMLSelectElement>
  ) => {
    if (e.target.value === "custom") {
      setCustomPrompt(true);
      setPrompt(promptText);
    } else {
      setCustomPrompt(false);
      setPrompt(e.target.innerText);
    }
  };

  const handlePromptChange = (e: React.ChangeEvent<HTMLInputElement>) => {
    setPrompt(e.target.value);
    setPromptText(e.target.value);
  };

  const handleSubmit = async (e: React.FormEvent) => {
    e.preventDefault();

    if (!groupName) {
      setError("All fields except prompt answer are required.");
      return;
    }

    try {
      const response = await fetch(`create-group/${groupName}`, {
        method: "GET",
        headers: {
          "Content-Type": "application/json",
        }
        //parse response
      });
    } catch (error) {
      console.error("Error with response from server:", error);
    }

    // Generate a unique group ID -> placeholder for now
    const newGroupId = `group-${Date.now()}`;
    setGroupId(newGroupId);

<<<<<<< HEAD
    const newGroup = isSignedIn && {
      info: {
        groupId: groupId,
        subTable: "info",
        createdAt: new Date(),
        displayName: groupName,
        owner: user.id,
        locked: false,
        prompt: prompt,
        memberCount: 10,
        teamCount: 2,
      },
      members: {
        groupId: groupId,
        subTable: "members",
        members: {
          [user.id]: {
            ready: false,
            promptAnswer: "Example answer",
          },
        },
      },
      teams: {
        groupId: groupId,
        subTable: "teams",
        generatedAt: new Date(),
        teams: [],
      },
    };

    onCreateGroup(newGroup);
=======
    // const newGroup = isSignedIn&&{
    //   info: {
    //     groupId: groupId,
    //     subTable: "info",
    //     createdAt: new Date(),
    //     displayName: groupName,
    //     owner: user.id,
    //     locked: false,
    //     prompt: prompt,
    //     memberCount: 10,
    //     teamCount: 2
    //   },
    //   members: {
    //     groupId: groupId,
    //     subTable: "members",
    //     members: {
    //       [user.id]: {
    //         ready: false,
    //         promptAnswer: "Example answer"
    //       }
    //     }
    //   },
    //   teams: {
    //     groupId: groupId,
    //     subTable: "teams",
    //     generatedAt: new Date(),
    //     teams: []
    //   }
    // };
    
    // onCreateGroup(newGroup);
>>>>>>> 8f221b29

    alert(`Group created with ID: ${newGroupId}`);
  };

  return (
    <Dialog>
      <DialogTrigger asChild>
        <Button>Create Group</Button>
      </DialogTrigger>
      <DialogContent>
        <DialogHeader>
          <DialogTitle className="text-lg font-semibold">
            Create Group
          </DialogTitle>
          <DialogDescription className="text-sm text-gray-500">
            Fill out the form to create a new group.
          </DialogDescription>
        </DialogHeader>
        <form onSubmit={handleSubmit} className="space-y-4 mt-4">
          <div>
            <label
              htmlFor="groupName"
              className="block text-sm font-medium text-gray-700"
            >
              Group Name
            </label>
            <Input
              id="groupName"
              name="groupName"
              placeholder="Group Name"
              value={groupName}
              onChange={(e) => setGroupName(e.target.value)}
              required
              className="mt-1 block w-full"
            />
          </div>
          {/* <div>
            <label
              htmlFor="groupDescription"
              className="block text-sm font-medium text-gray-700"
            >
              Group Description
            </label>
            <textarea
              id="groupDescription"
              name="groupDescription"
              placeholder="Group Description"
              value={groupDescription}
              onChange={(e) => setGroupDescription(e.target.value)}
              required
              className="mt-1 block w-full p-2 border rounded-md"
            />
          </div> */}
          <div>
            <label
              htmlFor="promptOption"
              className="block text-sm font-medium text-gray-700"
            >
              Enter a prompt or select a preset:
            </label>
            <select
              id="promptOption"
              name="promptOption"
              onChange={handlePromptOptionChange}
              required
              className="mt-1 block w-full p-2 border rounded-md"
            >
              {Object.entries(defaultPrompts).map(([key, value]) => (
                <option key={key}>{value}</option>
              ))}
              <option value="custom">Custom</option>
            </select>
          </div>
          <div>
            {customPrompt && (
              <>
                <label
                  htmlFor="promptValue"
                  className="block text-sm font-medium text-gray-700"
                >
                  Group Prompt
                </label>
                <Input
                  id="promptValue"
                  name="promptValue"
                  placeholder="Your Custom Prompt"
                  value={prompt}
                  onChange={handlePromptChange}
                />
              </>
            )}
          </div>
          {error && <p className="text-red-500">{error}</p>}
          <Button type="submit" className="w-full">
            Create Group
          </Button>
        </form>
        {groupId && (
          <div className="mt-4">
            <p>Group created with ID: {groupId}</p>
          </div>
        )}
        <DialogClose asChild>
          <Button className="mt-4 w-full">Close</Button>
        </DialogClose>
      </DialogContent>
    </Dialog>
  );
}<|MERGE_RESOLUTION|>--- conflicted
+++ resolved
@@ -73,39 +73,6 @@
     const newGroupId = `group-${Date.now()}`;
     setGroupId(newGroupId);
 
-<<<<<<< HEAD
-    const newGroup = isSignedIn && {
-      info: {
-        groupId: groupId,
-        subTable: "info",
-        createdAt: new Date(),
-        displayName: groupName,
-        owner: user.id,
-        locked: false,
-        prompt: prompt,
-        memberCount: 10,
-        teamCount: 2,
-      },
-      members: {
-        groupId: groupId,
-        subTable: "members",
-        members: {
-          [user.id]: {
-            ready: false,
-            promptAnswer: "Example answer",
-          },
-        },
-      },
-      teams: {
-        groupId: groupId,
-        subTable: "teams",
-        generatedAt: new Date(),
-        teams: [],
-      },
-    };
-
-    onCreateGroup(newGroup);
-=======
     // const newGroup = isSignedIn&&{
     //   info: {
     //     groupId: groupId,
@@ -137,7 +104,6 @@
     // };
     
     // onCreateGroup(newGroup);
->>>>>>> 8f221b29
 
     alert(`Group created with ID: ${newGroupId}`);
   };
