"use client";
import React, { useState } from "react";
import {
  Dialog,
  DialogTrigger,
  DialogContent,
  DialogHeader,
  DialogTitle,
  DialogDescription,
  DialogClose,
} from "@/components/ui/dialog";
import { Input } from "@/components/ui/input";
import { Button } from "@/components/ui/button";
// import { GroupInfoSubtable, GroupMembersSubtable, TeamSubtable } from "@/types";
import { useUser } from '@clerk/nextjs';


export default function CreateGroupButton({
  onCreateGroup,
}: {
  onCreateGroup: any;
}) {
  const defaultPrompts = {
   animal:"What is your fav animal",
    color:"What is your fav color"

}
  const [groupName, setGroupName] = useState("");
  const [groupDescription, setGroupDescription] = useState("");
  const [prompt, setPrompt] = useState(defaultPrompts.animal);
  const [customPrompt, setCustomPrompt] = useState(false);
  const [promptText, setPromptText] = useState("");
  const [error, setError] = useState("");
  const [groupId, setGroupId] = useState("");
  const { isSignedIn, user, isLoaded } = useUser()


  const handlePromptOptionChange = (
    e: React.ChangeEvent<HTMLSelectElement>
  ) => {
    if (e.target.value === "custom") {
      setCustomPrompt(true);
      setPrompt(promptText);
    } else {
      setCustomPrompt(false);
      setPrompt(e.target.innerText);
    }
  };

  const handlePromptChange = (
    e: React.ChangeEvent<HTMLInputElement>
  ) => {
    setPrompt(e.target.value);
    setPromptText(e.target.value);
  };

  const handleSubmit = async (e: React.FormEvent) => {
    e.preventDefault();

    if (!groupName || !groupDescription || !prompt) {
      setError("All fields except prompt answer are required.");
      return;
    }

    try {
      const response = await fetch(`create-group/${groupName}`, {
        method: "GET",
        headers: {
          "Content-Type": "application/json",
        }
        //parse response
      });
    } catch (error) {
      console.error("Error with response from server:", error);
    }

    // Generate a unique group ID -> placeholder for now
    const newGroupId = `group-${Date.now()}`;
    setGroupId(newGroupId);

<<<<<<< HEAD
    // const newGroup = isSignedIn&&{
    //   info: {
    //     groupId: groupId,
    //     subTable: "info",
    //     createdAt: new Date(),
    //     displayName: groupName,
    //     owner: user.id,
    //     locked: false,
    //     prompt: prompt,
    //     memberCount: 10,
    //     teamCount: 2
    //   },
    //   members: {
    //     groupId: groupId,
    //     subTable: "members",
    //     members: {
    //       [user.id]: {
    //         ready: false,
    //         promptAnswer: "Example answer"
    //       }
    //     }
    //   },
    //   teams: {
    //     groupId: groupId,
    //     subTable: "teams",
    //     generatedAt: new Date(),
    //     teams: []
    //   }
    // };
    
    // onCreateGroup(newGroup);
=======
    const newGroup = isSignedIn&&{
      info: {
        groupId: groupId,
        subTable: "info",
        createdAt: new Date(),
        displayName: groupName,
        owner: user.id,
        locked: false,
        prompt: prompt,
        memberCount: 10,
        teamCount: 2
      },
      members: {
        groupId: groupId,
        subTable: "members",
        members: {
          [user.id]: {
            ready: false,
            promptAnswer: "Example answer"
          }
        }
      },
      teams: {
        groupId: groupId,
        subTable: "teams",
        generatedAt: new Date(),
        teams: []
      }
    };

    onCreateGroup(newGroup);
>>>>>>> 570f0851

    alert(`Group created with ID: ${newGroupId}`);
  };

  return (
    <Dialog>
      <DialogTrigger asChild>
        <Button>Create Group</Button>
      </DialogTrigger>
      <DialogContent>
        <DialogHeader>
          <DialogTitle className="text-lg font-semibold">
            Create Group
          </DialogTitle>
          <DialogDescription className="text-sm text-gray-500">
            Fill out the form to create a new group.
          </DialogDescription>
        </DialogHeader>
        <form onSubmit={handleSubmit} className="space-y-4 mt-4">
          <div>
            <label
              htmlFor="groupName"
              className="block text-sm font-medium text-gray-700"
            >
              Group Name
            </label>
            <Input
              id="groupName"
              name="groupName"
              placeholder="Group Name"
              value={groupName}
              onChange={(e) => setGroupName(e.target.value)}
              required
              className="mt-1 block w-full"
            />
          </div>
          {/* <div>
            <label
              htmlFor="groupDescription"
              className="block text-sm font-medium text-gray-700"
            >
              Group Description
            </label>
            <textarea
              id="groupDescription"
              name="groupDescription"
              placeholder="Group Description"
              value={groupDescription}
              onChange={(e) => setGroupDescription(e.target.value)}
              required
              className="mt-1 block w-full p-2 border rounded-md"
            />
          </div> */}
          <div>
            <label
              htmlFor="promptOption"
              className="block text-sm font-medium text-gray-700"
            >
              Enter a prompt or select a preset:
            </label>
            <select
              id="promptOption"
              name="promptOption"
              onChange={handlePromptOptionChange}
              required
              className="mt-1 block w-full p-2 border rounded-md"
            >
              {Object.entries(defaultPrompts).map(([key, value]) => (
                <option key={key}>
                  {value}
                </option>
              ))}
              <option value="custom">Custom</option>
            </select>
          </div>
          <div>
            {customPrompt && (
              <>
                <label
                  htmlFor="promptValue"
                  className="block text-sm font-medium text-gray-700"
                >
                  Group Prompt
                </label>
                <Input
                  id="promptValue"
                  name="promptValue"
                  placeholder="Your Custom Prompt"
                  value={prompt}
                  onChange={handlePromptChange}
                />
              </>
            )}
          </div>
          {error && <p className="text-red-500">{error}</p>}
          <Button type="submit" className="w-full">
            Create Group
          </Button>
        </form>
        {groupId && (
          <div className="mt-4">
            <p>Group created with ID: {groupId}</p>
          </div>
        )}
        <DialogClose asChild>
          <Button className="mt-4 w-full">Close</Button>
        </DialogClose>
      </DialogContent>
    </Dialog>
  );
}<|MERGE_RESOLUTION|>--- conflicted
+++ resolved
@@ -78,7 +78,6 @@
     const newGroupId = `group-${Date.now()}`;
     setGroupId(newGroupId);
 
-<<<<<<< HEAD
     // const newGroup = isSignedIn&&{
     //   info: {
     //     groupId: groupId,
@@ -110,39 +109,6 @@
     // };
     
     // onCreateGroup(newGroup);
-=======
-    const newGroup = isSignedIn&&{
-      info: {
-        groupId: groupId,
-        subTable: "info",
-        createdAt: new Date(),
-        displayName: groupName,
-        owner: user.id,
-        locked: false,
-        prompt: prompt,
-        memberCount: 10,
-        teamCount: 2
-      },
-      members: {
-        groupId: groupId,
-        subTable: "members",
-        members: {
-          [user.id]: {
-            ready: false,
-            promptAnswer: "Example answer"
-          }
-        }
-      },
-      teams: {
-        groupId: groupId,
-        subTable: "teams",
-        generatedAt: new Date(),
-        teams: []
-      }
-    };
-
-    onCreateGroup(newGroup);
->>>>>>> 570f0851
 
     alert(`Group created with ID: ${newGroupId}`);
   };
