--- conflicted
+++ resolved
@@ -37,33 +37,19 @@
   }
 
   return (
-<<<<<<< HEAD
-    <>
-      <Sidebar side="right" className="dark w-64 bg-gray-300 text-gray-100">
-        <SidebarHeader>
-          <div className="p-4 border-b border-gray-700">
-            <div className="grid justify-items-center">
-              <Link href="/" className="text-center">
-                {" "}
-                Members - 5{" "}
-              </Link>
-              <GroupSettingsModal/>
-            </div>
-          </div>
-        </SidebarHeader>
-=======
     <Sidebar side="right" className="dark w-64 bg-gray-300 text-gray-100">
       <SidebarHeader>
         <div className="p-4 border-b border-gray-700">
           {selectedCollective == "" ? (
             "None Selected"
           ) : (
-            <>Members - {member_id_arr.length}</>
+            <div>
+              <GroupSettingsModal/>
+              Members - {member_id_arr.length}
+            </div>
           )}
         </div>
       </SidebarHeader>
->>>>>>> 2713eaf0
-
       <SidebarContent className="flex items-center">
         <SidebarGroup>
           <SidebarGroupContent>
