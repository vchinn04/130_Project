--- conflicted
+++ resolved
@@ -1271,11 +1271,8 @@
     resolution: {integrity: sha512-Z/e78qg2YFnnXcW88A4JmTtm4ADckLno6F7OXotmkQfeuCVaKuYzqAATPhVzl3delXE7CxIV8shofPn3jPc5Og==}
     peerDependencies:
       '@types/react': '*'
-<<<<<<< HEAD
-      react: ^16.8 || ^17.0 || ^18.0 || ^19.0 || ^19.0.0-rc
-=======
-      react: 19.0.0-rc-69d4b800-20241021
->>>>>>> 7ffc1948
+      react: 19.0.0-rc-69d4b800-20241021
+
     peerDependenciesMeta:
       '@types/react':
         optional: true
